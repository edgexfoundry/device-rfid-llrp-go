--- conflicted
+++ resolved
@@ -9,14 +9,10 @@
 	"context"
 	"encoding/json"
 	"fmt"
-<<<<<<< HEAD
-	"github.com/edgexfoundry/device-sdk-go/pkg/service"
-=======
 	dsModels "github.com/edgexfoundry/device-sdk-go/pkg/models"
 	"github.com/edgexfoundry/device-sdk-go/pkg/service"
 	"github.com/edgexfoundry/go-mod-core-contracts/clients/logger"
 	contract "github.com/edgexfoundry/go-mod-core-contracts/models"
->>>>>>> 2e0cc4f3
 	"github.com/pkg/errors"
 	"github.impcloud.net/RSP-Inventory-Suite/device-llrp-go/internal/llrp"
 	"io/ioutil"
@@ -77,7 +73,6 @@
 	svc ServiceWrapper
 }
 
-<<<<<<< HEAD
 // EdgeX's Device SDK takes an interface{}
 // and uses a runtime-check to determine that it implements ProtocolDriver,
 // at which point it will abruptly exit without a panic.
@@ -88,11 +83,7 @@
 // Instance returns the package-global Driver instance, creating it if necessary.
 // It must be initialized before use via its Initialize method.
 func Instance() *Driver {
-	once.Do(func() {
-=======
-func NewProtocolDriver() dsModels.ProtocolDriver {
 	createOnce.Do(func() {
->>>>>>> 2e0cc4f3
 		driver = &Driver{
 			activeDevices: make(map[string]*LLRPDevice),
 		}
@@ -100,12 +91,8 @@
 	return driver
 }
 
-<<<<<<< HEAD
-// Initialize the driver with values from EdgeX.
-=======
 // Initialize performs protocol-specific initialization for the device
 // service.
->>>>>>> 2e0cc4f3
 func (d *Driver) Initialize(lc logger.LoggingClient, asyncCh chan<- *dsModels.AsyncValues, deviceCh chan<- []dsModels.DiscoveredDevice) error {
 	if lc == nil {
 		// prevent panics from this annoyance
@@ -117,16 +104,23 @@
 
 	d.asyncCh = asyncCh
 	d.deviceCh = deviceCh
-<<<<<<< HEAD
-	d.svc = &DeviceSdkService{
+	d.svc = &DeviceSDKService{
 		Service: service.RunningService(),
 		lc:      lc,
 	}
+
+
+	config, err := CreateDriverConfig(d.svc.DriverConfigs())
+	if err != nil && !errors.Is(err, ErrUnexpectedConfigItems) {
+		return errors.Wrap(err, "read driver configuration failed")
+	}
+
+	d.config = config
+	d.lc.Debug(fmt.Sprintf("%+v", config))
 
 	registered := d.svc.Devices()
 	d.devicesMu.Lock()
 	defer d.devicesMu.Unlock()
-
 	for i := range registered {
 		device := &registered[i] // the Device struct is nearly 1kb, so this avoids copying it
 
@@ -142,24 +136,8 @@
 		d.lc.Info("Creating a new Reader connection.", "deviceName", device.Name)
 		d.activeDevices[device.Name] = d.NewLLRPDevice(device.Name, addr)
 	}
-=======
-	d.svc = &DeviceSDKService{service.RunningService()}
->>>>>>> 2e0cc4f3
-
-	config, err := CreateDriverConfig(d.svc.DriverConfigs())
-	if err != nil && !errors.Is(err, ErrUnexpectedConfigItems) {
-		return errors.Wrap(err, "read driver configuration failed")
-	}
-
-	d.config = config
-	d.lc.Debug(fmt.Sprintf("%+v", config))
-
-	// startup all devices
-	for _, dev := range d.svc.Devices() {
-		if _, err := d.getDevice(dev.Name, dev.Protocols); err != nil {
-			d.lc.Error(err.Error())
-		}
-	}
+
+
 
 	return nil
 }
@@ -300,7 +278,6 @@
 	var dataTarget interface{} // used if the reqData in a subfield of the llrpReq
 
 	switch reqs[0].DeviceResourceName {
-
 	case ResourceReaderConfig:
 		data, err := getStrParam("Set"+ResourceReaderConfig, 0, ResourceReaderConfig)
 		if err != nil {
@@ -476,15 +453,10 @@
 func (d *Driver) AddDevice(deviceName string, protocols protocolMap, adminState contract.AdminState) error {
 	d.lc.Debug(fmt.Sprintf("Adding new device: %s protocols: %v adminState: %v",
 		deviceName, protocols, adminState))
-<<<<<<< HEAD
 	_, _, err := d.getDevice(deviceName, protocols)
 	if err != nil {
 		d.lc.Error("Failed to add device.", "error", err, "deviceName", deviceName)
 	}
-=======
-
-	_, err := d.getDevice(deviceName, protocols)
->>>>>>> 2e0cc4f3
 	return err
 }
 
@@ -643,10 +615,6 @@
 	}
 
 	if err := d.svc.AddOrUpdateProvisionWatcher(provisionWatcher); err != nil {
-<<<<<<< HEAD
-		d.lc.Info(err.Error())
-=======
->>>>>>> 2e0cc4f3
 		return err
 	}
 
