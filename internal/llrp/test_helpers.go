//
// Copyright (C) 2020 Intel Corporation
//
// SPDX-License-Identifier: Apache-2.0

package llrp

import (
	"context"
	"fmt"
	"github.com/pkg/errors"
	"net"
	"sync"
	"sync/atomic"
	"testing"
	"time"
)

// GetFunctionalClient attempts to dial and connect to an LLRP Reader at the given address.
//
// If it's unable to connect to the address, it fails the test immediately.
// It registers a Cleanup function to close the connection and checks for errors,
// and will run automatically when the test completes.
func GetFunctionalClient(t *testing.T, readerAddr string) (r *Client) {
	conn, err := net.Dial("tcp", readerAddr)
	if err != nil {
		t.Fatal(err)
	}

	opts := []ClientOpt{WithTimeout(300 * time.Second)}
	if testing.Short() {
		opts[0] = WithTimeout(10 * time.Second)
	}
	if testing.Verbose() {
		opts = append(opts, WithStdLogger("test"))
	}

	r = NewClient(opts...)

	errs := make(chan error)
	go func() {
		defer close(errs)
		errs <- r.Connect(conn)
	}()

	t.Cleanup(func() {
		ctx, cancel := context.WithTimeout(context.Background(), time.Second*3)
		defer cancel()
		if err := r.Shutdown(ctx); err != nil {
			if err := r.Close(); err != nil {
				if !errors.Is(err, ErrClientClosed) {
					t.Errorf("%+v", err)
				}
			}

			if !errors.Is(err, ErrClientClosed) {
				t.Errorf("%+v", err)
			}
		}

		for err := range errs {
			if !errors.Is(err, ErrClientClosed) {
				t.Errorf("%+v", err)
			}
		}
	})

	return r
}

// TestDevice is a useful mock of an LLRP device.
//
// Create one view NewTestDevice,
// then start it with ImpersonateReader,
type TestDevice struct {
	Client, reader *Client
	cConn, rConn   net.Conn

	ReaderLogs ClientLogger
	w          *msgWriter
	maxVer     VersionNum
	mid        messageID

	errsMu sync.Mutex
	errors []error
}

// NewTestDevice returns a TestDevice with a client ready to connect.
func NewTestDevice(maxReaderVer, maxClientVer VersionNum, timeout time.Duration, silent bool) (*TestDevice, error) {
	cConn, rConn := net.Pipe()

	logOpt := WithStdLogger("test")
	if silent {
		logOpt = WithLogger(nil)
	}

	client := NewClient(WithVersion(maxClientVer), WithTimeout(timeout), logOpt)
	reader := NewClient(WithVersion(Version1_0_1), logOpt)
	reader.conn = rConn

	td := TestDevice{
		Client: client,
		cConn:  cConn,
		rConn:  rConn,
		reader: reader,
		maxVer: maxReaderVer,
		w:      newMsgWriter(rConn, Version1_0_1),
	}

	td.setupInitialHandlers()

	return &td, nil
}

// NewReaderOnlyTestDevice returns a TestDevice which only manages the Reader (aka Server)
// portion of the communication, attaching to an existing net.Conn
func NewReaderOnlyTestDevice(conn net.Conn, silent bool) (*TestDevice, error) {
	logOpt := WithStdLogger("test")
	if silent {
		logOpt = WithLogger(nil)
	}

	reader := NewClient(WithVersion(Version1_0_1), logOpt)
	reader.conn = conn

	td := TestDevice{
		rConn:  conn,
		reader: reader,
		maxVer: VersionMax,
		w:      newMsgWriter(conn, Version1_0_1),
	}

	td.setupInitialHandlers()

	return &td, nil
}

func (td *TestDevice) setupInitialHandlers() {
	td.reader.handlers[MsgGetSupportedVersion] = MessageHandlerFunc(td.getSupportedVersion)
	td.reader.handlers[MsgSetProtocolVersion] = MessageHandlerFunc(td.setVersion)
	td.reader.handlers[MsgCloseConnection] = MessageHandlerFunc(td.closeConnection)
	td.reader.defaultHandler = MessageHandlerFunc(td.handleUnknownMessage)
}

func (td *TestDevice) SetResponse(mt MessageType, out Outgoing) {
	td.reader.handlers[mt] = MessageHandlerFunc(func(_ *Client, msg Message) {
		if td.wrongVersion(msg) {
			return
		}
		td.write(msg.id, out)
	})
}

// Errors returns accumulated errors.
// It should only be called after the TestDevice is closed.
func (td *TestDevice) Errors() []error {
	return td.errors
}

func (td *TestDevice) Version() VersionNum {
	return td.w.header.version
}

// errCheck appends non-nil errors to its errors list and returns true.
// If err is nil, it simply returns false.
// It is safe for concurrent use.
func (td *TestDevice) errCheck(err error) bool {
	if err != nil {
		td.errsMu.Lock()
		td.errors = append(td.errors, err)
		td.errsMu.Unlock()
	}
	return err != nil
}

// wrongVersion checks if a message has a version different from the TestDevice.
// If so, it writes an LLRPStatus with the correct error and returns true.
// Otherwise, it returns false.
// Use it to quickly check the input and bail on any mismatched versions.
func (td *TestDevice) wrongVersion(msg Message) bool {
	if td.Version() == msg.version {
		return false
	}

	_ = td.errCheck(td.w.Write(msg.id, &ErrorMessage{LLRPStatus: LLRPStatus{
		Status:           StatusMsgVerUnsupported,
		ErrorDescription: StatusMsgVerUnsupported.defaultText(),
	}}))
	return true
}

// getSupportedVersion responds to the GetSupportedVersion message.
func (td *TestDevice) getSupportedVersion(_ *Client, msg Message) {
	if td.wrongVersion(msg) {
		return
	}

	rsp := &GetSupportedVersionResponse{
		CurrentVersion:      td.Version(),
		MaxSupportedVersion: td.maxVer,
	}

	// LLRP requires this message sent with the header's Version set to 1.1
	oldV := td.Version()
	defer func() { td.w.header.version = oldV }()

	td.w.header.version = Version1_1
	_ = td.errCheck(td.w.Write(msg.id, rsp))
}

// setVersion responds to the SetProtocolVersion message.
func (td *TestDevice) setVersion(_ *Client, msg Message) {
	if td.Version() == Version1_0_1 {
		_ = td.wrongVersion(msg)
		return
	}

	spv := SetProtocolVersion{}
	if td.errCheck(msg.UnmarshalTo(&spv)) {
		return
	}

	if spv.TargetVersion > td.maxVer {
		_ = td.errCheck(td.w.Write(msg.id, &ErrorMessage{LLRPStatus: LLRPStatus{
			Status:           StatusMsgVerUnsupported,
			ErrorDescription: fmt.Sprintf("max supported is %d", td.maxVer),
		}}))
		return
	}

	if spv.TargetVersion < VersionMin {
		_ = td.errCheck(td.w.Write(msg.id, &ErrorMessage{LLRPStatus: LLRPStatus{
			Status:           StatusMsgVerUnsupported,
			ErrorDescription: fmt.Sprintf("min supported is %d", VersionMin),
		}}))
		return
	}

	td.w.header.version = spv.TargetVersion
	// Setting the "reader" Client version races with the incoming message handler,
	// but it's only purpose here is to quite a warning log message.
	td.reader.version = spv.TargetVersion
	td.write(msg.id, &SetProtocolVersionResponse{})
}

// write a given Outgoing message with the given id.
func (td *TestDevice) write(mid messageID, out Outgoing) {
	_ = td.errCheck(td.w.Write(mid, out))
}

// handleUnknownMessage responds with the correct LLRPStatus for unknown messages.
func (td *TestDevice) handleUnknownMessage(_ *Client, msg Message) {
	if td.wrongVersion(msg) {
		return
	}

	td.write(msg.id, &ErrorMessage{LLRPStatus: LLRPStatus{
		Status:           StatusMsgMsgUnexpected,
		ErrorDescription: StatusMsgMsgUnsupported.defaultText(),
	}})
}

// ImpersonateReader prepares the TestDevice to impersonate an LLRP reader,
// as if a Client had correctly dialed it, but before version negotiation begins.
func (td *TestDevice) ImpersonateReader() {
	td.write(
		messageID(atomic.AddUint32((*uint32)(&td.mid), 1)),
		NewConnectMessage(ConnSuccess))
	close(td.reader.ready)
	// This is notably simpler than actually correctly managing the message queues.
	// All outgoing messages must be sent via the TestDevice's writer,
	// which IS NOT safe for concurrent use.
	td.errCheck(td.reader.handleIncoming())
}

// Close the Reader (RFID device) by attempting to send CloseMessage,
// then close net.Conn, returning any error from it.
// This is an abnormal close condition in LLRP.
func (td *TestDevice) Close() (err error) {
	defer func() {
		closeErr := td.reader.Close()
		if err == nil {
			err = closeErr
		}
		_ = td.rConn.Close()
	}()

	err = td.w.Write(
		messageID(atomic.AddUint32((*uint32)(&td.mid), 1)),
		NewCloseMessage())
	return
}

// closeConnection handles a client request to close the connection.
func (td *TestDevice) closeConnection(_ *Client, msg Message) {
	if td.wrongVersion(msg) {
		return
	}

	td.write(msg.id, &CloseConnectionResponse{})
<<<<<<< HEAD

=======
>>>>>>> de7d512d
	_ = td.reader.Close()
	_ = td.rConn.Close()
}

// ConnectClient correctly connects the Client to the TestDevice and returns it.
// It registers a Cleanup function to Shutdown the Client and report errors
// once the test is completed, so it is not necessary to do so yourself.
func (td *TestDevice) ConnectClient(t *testing.T) (c *Client) {
	c = td.Client

	connErrs := make(chan error)
	go func() {
		defer close(connErrs)
		connErrs <- c.Connect(td.cConn)
	}()

	t.Cleanup(func() {
		defer td.rConn.Close()

		ctx, cancel := context.WithTimeout(context.Background(), time.Millisecond*100)
		defer cancel()
		if err := td.Client.Shutdown(ctx); err != nil {
			if err := td.Client.Close(); err != nil && !errors.Is(err, ErrClientClosed) {
				t.Errorf("%+v", err)
			}
			t.Errorf("%+v", err)
		}

		for err := range connErrs {
			if !errors.Is(err, ErrClientClosed) {
				t.Errorf("%+v", err)
			}
		}
	})

	return c
}

func NewConnectMessage(eventType ConnectionAttemptEventType) *ReaderEventNotification {
	c := ConnectionAttemptEvent(eventType)
	return &ReaderEventNotification{
		ReaderEventNotificationData: ReaderEventNotificationData{
			UTCTimestamp:           UTCTimestamp(time.Now().UnixNano() / 1000),
			ConnectionAttemptEvent: &c,
		}}
}

func NewCloseMessage() *ReaderEventNotification {
	return &ReaderEventNotification{
		ReaderEventNotificationData: ReaderEventNotificationData{
			UTCTimestamp:         UTCTimestamp(time.Now().UnixNano() / 1000),
			ConnectionCloseEvent: &ConnectionCloseEvent{},
		}}
}<|MERGE_RESOLUTION|>--- conflicted
+++ resolved
@@ -298,10 +298,6 @@
 	}
 
 	td.write(msg.id, &CloseConnectionResponse{})
-<<<<<<< HEAD
-
-=======
->>>>>>> de7d512d
 	_ = td.reader.Close()
 	_ = td.rConn.Close()
 }
